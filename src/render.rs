--- conflicted
+++ resolved
@@ -1916,13 +1916,9 @@
                                     render_net(app, v_section, &mut f, view, &selected)
                                 }
                                 Section::Disk => {
-<<<<<<< HEAD
-                                    render_disk(app, v_section, &mut f, view, &selected)
-=======
                                     render_disk(&app, v_section, &mut f, view,
                                                 &selected, file_system_index,
                                                 file_system_display)
->>>>>>> 5fb55c6e
                                 }
                                 Section::Graphics => render_graphics(
                                     app,
