/**
 * Copyright 2019 Benjamin Vaisvil (ben@neuon.com)
 */
use tui::layout::{Constraint, Direction, Layout, Rect};
use tui::style::{Color, Modifier, Style};
use sysinfo::{DiskExt};
use tui::layout::Corner;
use tui::widgets::{BarChart, Block, Borders, Widget, Sparkline, Paragraph, Text, Table, Row, List};
use byte_unit::{Byte, ByteUnit};
use termion::event::Key;
use termion::input::MouseTerminal;
use termion::raw::{IntoRawMode, RawTerminal};
use termion::screen::AlternateScreen;
use tui::backend::TermionBackend;
use tui::Terminal;
use std::io::{Write, Stdout};
use tui::Frame;
use std::io;
use crate::util::*;
use crate::metrics::*;
use crate::zprocess::*;
use std::ffi::{OsStr, OsString};
use std::borrow::Cow;
use itertools::Itertools;

fn mem_title(app: &CPUTimeApp) -> String {
    let mut mem: u64 = 0;
    if app.mem_utilization > 0 && app.mem_total > 0 {
        mem = ((app.mem_utilization as f32 / app.mem_total as f32) * 100.0) as u64;
    }
    let mut swp: u64 = 0;
    if app.swap_utilization > 0 && app.swap_total > 0 {
        swp = ((app.swap_utilization as f32 / app.swap_total as f32) * 100.0) as u64;
    }
    format!("MEM [{}] Usage [{: >3}%] SWP [{}] Usage [{: >3}%]",
            Byte::from_unit(app.mem_total as f64, ByteUnit::KB).unwrap()
                .get_appropriate_unit(false).to_string().replace(" ", ""),
            mem,
            Byte::from_unit(app.swap_total as f64, ByteUnit::KB).unwrap()
                .get_appropriate_unit(false).to_string().replace(" ", ""),
            swp
    )
}

fn cpu_title(app: &CPUTimeApp) -> String {
    let top_process_name = match app.cum_cpu_process {
        Some(pid) => match &app.process_map.get(&pid){
            Some(zp) => &zp.name,
            None => ""
        }
        None => ""
    };
    let top_process_amt = match app.cum_cpu_process {
        Some(pid) => match &app.process_map.get(&pid){
            Some(zp) => zp.user_name.clone(),
            None => String::from("")
        }
        None => String::from("")
    };
    let top_pid = app.cum_cpu_process.unwrap_or(0);
    let mean: u64 = match app.cpu_usage_histogram.len(){
        0 => 0,
        _ => app.cpu_usage_histogram.iter().sum::<u64>() / app.cpu_usage_histogram.len() as u64,
    };
    format!("CPU [{: >3}%] MEAN [{: >3}%] TOP [{} - {} - {}]",
            app.cpu_utilization,
            mean,
            top_pid,
            top_process_name,
            top_process_amt
    )
}


fn render_process_table<'a>(
    app: &CPUTimeApp,
    width: u16,
    area: Rect,
    process_table_start: usize,
    f: &mut Frame<TermionBackend<AlternateScreen<MouseTerminal<RawTerminal<Stdout>>>>>) {
    // process table
    if area.height < 5{
        return;
    }
    let display_height = area.height as usize - 4; // 4 for the margins and table header
    //panic!("{}", area.height);
    let end = process_table_start + display_height;

    let mut rows: Vec<Vec<String>> = app.processes.iter().map(|(pid)| {
        let p = app.process_map.get(pid).unwrap();
        vec![
            format!("{: >5}", p.pid),
            format!("{: <10}", p.user_name),
            format!("{: <3}", p.priority),
            format!("{:>5.1}", p.cpu_usage),
            format!("{:>5.1}", (p.memory as f64 / app.mem_utilization as f64) * 100.0),
            format!("{:>8}", Byte::from_unit(p.memory as f64, ByteUnit::KB)
                .unwrap().get_appropriate_unit(false).to_string().replace(" ", "").replace("B", "")),
            format!("{: >8}", Byte::from_unit(p.virtual_memory as f64, ByteUnit::KB)
                .unwrap().get_appropriate_unit(false).to_string().replace(" ", "").replace("B", "")),
            format!("{:1}", p.status.to_single_char()),
            format!("{:>8}", Byte::from_unit(p.get_read_bytes_sec(), ByteUnit::B).unwrap().get_appropriate_unit(false).to_string().replace(" ", "").replace("B", "")),
            format!("{:>8}", Byte::from_unit(p.get_write_bytes_sec(), ByteUnit::B).unwrap().get_appropriate_unit(false).to_string().replace(" ", "").replace("B", "")),
            format!("{} - ", p.name) + &[p.exe.as_str(), p.command.join(" ").as_str()].join(" ")
        ]
    }).collect();
    let mut header = vec![
        String::from("PID   "),
        String::from("USER       "),
        String::from("P   "),
        String::from("CPU%  "),
        String::from("MEM%  "),
        String::from("MEM     "),
        String::from("VIRT     "),
        String::from("S "),
        String::from("READ/s   "),
        String::from("WRITE/s  ")
    ];
    let mut widths: Vec<u16> = header.iter().map(|item| item.len() as u16).collect();
    let s: u16 = widths.iter().sum();
    let mut cmd_width = width as i16 - s as i16 - 3;
    if cmd_width < 0 {
        cmd_width = 0;
    }
    let cmd_width = cmd_width as u16;
    let mut cmd_header = String::from("CMD");
    for i in 3..cmd_width {
        cmd_header.push(' ');
    }
    header.push(cmd_header);
    widths.push(header.last().unwrap().len() as u16);
    header[app.psortby as usize].pop();
    let sort_ind = match app.psortorder{
        ProcessTableSortOrder::Ascending => '↑',
        ProcessTableSortOrder::Descending => '↓'
    };
    header[app.psortby as usize].insert(0,sort_ind); //sort column indicator
    let rows = rows.iter().enumerate().filter_map(|(i, r)| {
        if i >= process_table_start && i < end{
            if app.highlighted_row == i{
                Some(Row::StyledData(r.into_iter(), Style::default().fg(Color::Magenta).modifier(Modifier::BOLD)))
            }
            else{
                Some(Row::Data(r.into_iter()))
            }
        }
        else{
            None
        }
    });

    Table::new(header.into_iter(), rows)
        .block(Block::default().borders(Borders::ALL)
            .title(format!("Tasks [{}] Threads [{}]", app.processes.len(), app.threads_total).as_str()))
        .widths(widths.as_slice())
        .column_spacing(0)
        .header_style(Style::default().bg(Color::DarkGray)).render(f, area);

}

fn render_cpu_histogram(app: &CPUTimeApp, area: Rect, 
f: &mut Frame<TermionBackend<AlternateScreen<MouseTerminal<RawTerminal<Stdout>>>>>){
    let title = cpu_title(&app);
    let start_at = if app.cpu_usage_histogram.len() > area.width as usize
    {
        app.cpu_usage_histogram.len() - area.width as usize
    }
    else{
        0
    };
    Sparkline::default()
        .block(
            Block::default().title(title.as_str()))
        .data(&app.cpu_usage_histogram[start_at..])
        .style(Style::default().fg(Color::Blue))
        .max(100)
        .render(f, area);
}

fn render_memory_histogram(app: &CPUTimeApp, area: Rect, f: &mut Frame<TermionBackend<AlternateScreen<MouseTerminal<RawTerminal<Stdout>>>>>) {
    let title2 = mem_title(&app);
    let start_at = if app.mem_usage_histogram.len() > area.width as usize
    {
        app.mem_usage_histogram.len() - area.width as usize
    }
    else{
        0
    };
    Sparkline::default()
        .block(
            Block::default().title(title2.as_str()))
        .data(&app.mem_usage_histogram[start_at..])
        .style(Style::default().fg(Color::Cyan))
        .max(100)
        .render(f, area);
}

fn render_cpu_bars(app: &CPUTimeApp, area: Rect, width: u16, f: &mut Frame<TermionBackend<AlternateScreen<MouseTerminal<RawTerminal<Stdout>>>>>){

    let mut cpus = app.cpus.to_owned();
    let mut bars: Vec<(&str, u64)> = vec![];
    let mut bar_gap: u16 = 1;


    let mut np = app.cpus.len() as u16;
    if np == 0 {
        np = 1;
    }
    if width > 2 && (np * 2) >= width - 2{
        bar_gap = 0;
    }
    let mut cpu_bw = ((width as f32 - (np * bar_gap) as f32) / np as f32) as i16;
    if cpu_bw < 1 {
        cpu_bw = 1;
    }
    let cpu_bw = cpu_bw as u16;
    for (i, (p, u)) in cpus.iter_mut().enumerate() {

        if i > 8 && cpu_bw == 1{
            p.remove(0);
        }
        bars.push((p.as_str(), u.clone()));
    }

    // Bar chart for current CPU usage.
    BarChart::default()
        .block(Block::default().title(format!("CPU(S) {}@{} MHz", np, app.frequency).as_str()).borders(Borders::ALL))
        .data(bars.as_slice())
        .bar_width(cpu_bw)
        .bar_gap(bar_gap)
        .max(100)
        .style(Style::default().fg(Color::Green))
        .value_style(Style::default().bg(Color::Green).modifier(Modifier::BOLD))
        .render(f, area);
}


fn render_net(app: &CPUTimeApp, area: Vec<Rect>,
              f: &mut Frame<TermionBackend<AlternateScreen<MouseTerminal<RawTerminal<Stdout>>>>>){
    let net = Layout::default()
                .margin(1)
                .direction(Direction::Vertical)
                .constraints([Constraint::Percentage(50), Constraint::Percentage(50)].as_ref())
                .split(area[1]);
    let up_max: u64 = match app.net_out_histogram.iter().max(){
        Some(x) => x.clone(),
        None => 1
    };
    let up_max_bytes =  Byte::from_unit(up_max as f64, ByteUnit::B).unwrap().get_appropriate_unit(false);

    let net_up = Byte::from_unit(app.net_out as f64, ByteUnit::B).unwrap().get_appropriate_unit(false);
    let start_at = if app.net_out_histogram.len() > area[0].width as usize
    {
        app.net_out_histogram.len() - area[0].width as usize
    }
    else{
        0
    };
    Sparkline::default()
        .block(Block::default().title(format!("↑ [{:^10}] Max [{:^10}]", net_up.to_string(),
         up_max_bytes.to_string()).as_str()))
        .data(&app.net_out_histogram[start_at..])
        .style(Style::default().fg(Color::LightYellow))
        .max(up_max)
        .render(f, net[0]);


    let down_max: u64 = match app.net_in_histogram.iter().max(){
        Some(x) => x.clone(),
        None => 1
    };
    let net_down = Byte::from_unit(app.net_in as f64, ByteUnit::B).unwrap().get_appropriate_unit(false);
    let down_max_bytes =  Byte::from_unit(down_max as f64, ByteUnit::B).unwrap().get_appropriate_unit(false);
    let start_at = if app.net_in_histogram.len() > area[1].width as usize
    {
        app.net_in_histogram.len() - area[1].width as usize
    }
    else{
        0
    };
    Sparkline::default()
        .block(Block::default().title(format!("↓ [{:^10}] Max [{:^10}]", net_down.to_string(), down_max_bytes.to_string()).as_str()))
        .data(&app.net_in_histogram[start_at..])
        .style(Style::default().fg(Color::LightMagenta))
        .max(down_max)
        .render(f, net[1]);

    let ips = app.network_interfaces.iter()
    .map(|n| Text::Styled(Cow::Owned(format!("{:<8.8} : {}", n.name, n.ip)), Style::default().fg(Color::Green) ));
    List::new(ips).block(Block::default().title("Network").borders(Borders::ALL)).render(f, area[0]);
}

fn render_disk(app: &CPUTimeApp, disk_layout: Vec<Rect>,
              f: &mut Frame<TermionBackend<AlternateScreen<MouseTerminal<RawTerminal<Stdout>>>>>){
    let area = Layout::default().margin(1).direction(Direction::Vertical)
        .constraints([Constraint::Percentage(50), Constraint::Percentage(50)].as_ref()).split(disk_layout[1]);
    let read_max: u64 = match app.disk_read_histogram.iter().max(){
        Some(x) => x.clone(),
        None => 1
    };
    let read_max_bytes =  Byte::from_unit(read_max as f64, ByteUnit::B).unwrap().get_appropriate_unit(false);

    let read_up = Byte::from_unit(app.disk_read as f64, ByteUnit::B).unwrap().get_appropriate_unit(false);
    let start_at = if app.disk_read_histogram.len() > area[0].width as usize
    {
        app.disk_read_histogram.len() - area[0].width as usize
    }
    else{
        0
    };
    Sparkline::default()
        .block(Block::default().title(format!("R [{:^10}] Max [{:^10}]", read_up.to_string(), read_max_bytes.to_string()).as_str()))
        .data(&app.disk_read_histogram[start_at..])
        .style(Style::default().fg(Color::LightYellow))
        .max(read_max)
        .render(f, area[0]);


    let write_max: u64 = match app.disk_write_histogram.iter().max(){
        Some(x) => x.clone(),
        None => 1
    };
    let write_down = Byte::from_unit(app.disk_write as f64, ByteUnit::B).unwrap().get_appropriate_unit(false);
    let write_max_bytes =  Byte::from_unit(write_max as f64, ByteUnit::B).unwrap().get_appropriate_unit(false);
    let start_at = if app.disk_write_histogram.len() > area[1].width as usize
    {
        app.disk_write_histogram.len() - area[1].width as usize
    }
    else{
        0
    };
    Sparkline::default()
        .block(Block::default().title(format!("W [{:^10}] Max [{:^10}]", write_down.to_string(), write_max_bytes.to_string()).as_str()))
        .data(&app.disk_write_histogram[start_at..])
        .style(Style::default().fg(Color::LightMagenta))
        .max(write_max)
        .render(f, area[1]);
    let disks = app.disks.iter().map(|d| {
        if d.get_perc_free_space() < 10.0{
                Text::Styled(
            Cow::Owned(format!("{:.2}%(!): {}", d.get_perc_free_space(),d.get_mount_point().display())),
            Style::default().fg(Color::Red).modifier(Modifier::BOLD))
        }
        else{
        Text::Styled(
            Cow::Owned(format!("{:.2}%: {}", d.get_perc_free_space(), d.get_mount_point().display())),
            Style::default().fg(Color::Green))
        }

    });
    List::new(disks).block(Block::default().title("Disks").borders(Borders::ALL)).render(f, disk_layout[0]);
}


pub struct TerminalRenderer<'a>{
    terminal: Terminal<TermionBackend<AlternateScreen<MouseTerminal<RawTerminal<Stdout>>>>>,
    app: CPUTimeApp<'a>,
    events: Events,
    process_table_row_start: usize
}

impl<'a> TerminalRenderer<'a> {
    pub fn new() -> TerminalRenderer<'a> {
        let stdout = io::stdout().into_raw_mode().expect("Could not bind to STDOUT in raw mode.");
        let stdout = MouseTerminal::from(stdout);
        let stdout = AlternateScreen::from(stdout);
        let backend = TermionBackend::new(stdout);
        TerminalRenderer {
            terminal: Terminal::new(backend).unwrap(),
            app: CPUTimeApp::new(),
            events: Events::new(),
            process_table_row_start: 0
        }
    }

    pub async fn start(&mut self) {
        loop {
            let mut app = &self.app;
            let hostname = self.app.hostname.as_str();
            let os = self.app.osname.as_str();
            let release = self.app.release.as_str();
            let pst = &self.process_table_row_start;
            let mut width: u16 = 0;
            let mut process_table_height: u16 = 0;
            self.terminal.draw( |mut f| {
                width = f.size().width;
                // primary layout division.
                let v_sections = Layout::default()
                    .direction(Direction::Vertical)
                    .margin(0)
                    .constraints([
                        //Constraint::Length(8),
                        Constraint::Length(10),
                        Constraint::Length(10),
                        Constraint::Length(10),
                        Constraint::Min(8)
                    ].as_ref())
                    .split(f.size());


                let overview_width: u16 = 18;
                let mut cpu_width: i16 = width as i16 - overview_width as i16;
                if cpu_width < 1 {
                    cpu_width = 1;
                }

<<<<<<< HEAD
                Block::default().title(format!("{: >width$} [{:} {:}]", hostname, os, release, width=29 + hostname.len()).as_str()).title_style(Style::default().modifier(Modifier::BOLD).fg(Color::Red)).borders(Borders::ALL).render(&mut f, v_sections[0]);
=======
                Block::default().title(format!("{: >width$} [{:}, {:}]", hostname, os, release, width=29 + hostname.len()).as_str()).title_style(Style::default().modifier(Modifier::BOLD).fg(Color::Red)).borders(Borders::ALL).render(&mut f, v_sections[0]);
>>>>>>> 1127e30c
                let cpu_layout = Layout::default().margin(0).direction(Direction::Horizontal)
                .constraints([Constraint::Length(30), Constraint::Min(10)].as_ref()).split(v_sections[0]);

                let cpu_mem = Layout::default().margin(1).direction(Direction::Vertical)
                    .constraints([Constraint::Percentage(50), Constraint::Percentage(50)].as_ref())
                    .split(cpu_layout[1]);

                Block::default().title("Network").borders(Borders::ALL)
                .render(&mut f, v_sections[1]);
                let network_layout = Layout::default().margin(0).direction(Direction::Horizontal)
                .constraints([Constraint::Length(30), Constraint::Min(10)].as_ref()).split(v_sections[1]);
                
                Block::default().title("Disk").borders(Borders::ALL).render(&mut f, v_sections[2]);
                let disk_layout = Layout::default().margin(0).direction(Direction::Horizontal)
                .constraints([Constraint::Length(30), Constraint::Min(10)].as_ref()).split(v_sections[2]);




                render_cpu_histogram(&app, cpu_mem[0], &mut f);

                render_memory_histogram(&app, cpu_mem[1], &mut f);

                render_process_table(&app, width, v_sections[3], *pst,&mut f);
                if v_sections[3].height > 4{ // account for table border & margins.
                    process_table_height = v_sections[3].height - 5;
                }
                render_cpu_bars(&app, cpu_layout[0], 30, &mut f);

                render_net(&app, network_layout, &mut f);
                render_disk(&app, disk_layout, &mut f);

            }).expect("Could not draw frame.");

            match self.events.next().expect("No new event.") {
                Event::Input(input) => {
                    if input == Key::Char('q') {
                        break;
                    }
                    else if input == Key::Up{
                        self.app.highlight_up();
                        if self.process_table_row_start > 0 && self.app.highlighted_row < self.process_table_row_start{
                            self.process_table_row_start -= 1;
                        }
                    }
                    else if input == Key::Down{
                        self.app.highlight_down();
                        if self.process_table_row_start < self.app.process_map.len() &&
                            self.app.highlighted_row > (self.process_table_row_start + process_table_height as usize){
                            self.process_table_row_start += 1;
                        }
                    }
                    else if input == Key::Char('.') || input == Key::Char('>'){
                        if self.app.psortby == ProcessTableSortBy::Cmd{
                            self.app.psortby = ProcessTableSortBy::Pid;
                        }
                        else{
                            self.app.psortby = num::FromPrimitive::from_u32(self.app.psortby as u32 + 1).unwrap();
                        }
                        self.app.sort_process_table();
                    }
                    else if input == Key::Char(',')  || input == Key::Char('<'){
                        if self.app.psortby == ProcessTableSortBy::Pid{
                            self.app.psortby = ProcessTableSortBy::Cmd;
                        }
                        else{
                            self.app.psortby = num::FromPrimitive::from_u32(self.app.psortby as u32 - 1).unwrap();
                        }
                        self.app.sort_process_table();
                    }
                    else if input == Key::Char('/'){
                        match self.app.psortorder{
                            ProcessTableSortOrder::Ascending => self.app.psortorder = ProcessTableSortOrder::Descending,
                            ProcessTableSortOrder::Descending => self.app.psortorder = ProcessTableSortOrder::Ascending
                        }
                        self.app.sort_process_table();
                    }
                    
                },
                Event::Tick => {
                    self.app.update(width).await;
                }
            }
        }
    }
}<|MERGE_RESOLUTION|>--- conflicted
+++ resolved
@@ -404,11 +404,7 @@
                     cpu_width = 1;
                 }
 
-<<<<<<< HEAD
-                Block::default().title(format!("{: >width$} [{:} {:}]", hostname, os, release, width=29 + hostname.len()).as_str()).title_style(Style::default().modifier(Modifier::BOLD).fg(Color::Red)).borders(Borders::ALL).render(&mut f, v_sections[0]);
-=======
                 Block::default().title(format!("{: >width$} [{:}, {:}]", hostname, os, release, width=29 + hostname.len()).as_str()).title_style(Style::default().modifier(Modifier::BOLD).fg(Color::Red)).borders(Borders::ALL).render(&mut f, v_sections[0]);
->>>>>>> 1127e30c
                 let cpu_layout = Layout::default().margin(0).direction(Direction::Horizontal)
                 .constraints([Constraint::Length(30), Constraint::Min(10)].as_ref()).split(v_sections[0]);
 
