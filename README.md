--- conflicted
+++ resolved
@@ -15,15 +15,12 @@
 - Zoomable chart views (with support to scroll back in time)
 - Managing processes with signals
 - Performance data saved between runs
-<<<<<<< HEAD
 - GPU Utilization Metrics for NVIDIA GPUs (with `--features nvidia`), including per-process GPU usage
 - Disk free space charts
+- Delay accounting (on Linux when running zenith with root permissions)
 
 <img src ="./assets/zenith_with_gpu.png" alt="zenith running on linux in iTerm2">
-=======
-- GPU Utilization Metrics for NVIDIA GPUs (with `--features nvidia`)
-- Delay accounting (on Linux when running zenith with root permissions)
->>>>>>> c5ac8917
+
 
 ## Planned Features
 
