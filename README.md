# Zenith 

## In terminal graphical metrics for your *nix system written in Rust

<img src="./assets/screenshot.png" alt="Running zenith on iTerm2 on MacOS">

## Features

- Optional CPU, Memory, Network, and Disk usage charts
- Quick glances at Disk free space, NIC IP addresses, CPU frequency
- Highlight top users of CPU, Memory, & Disk
- Battery percentage, time to charge or discharge, power used
- A top-like filterable process table that includes per process disk usage
- Change process priority
- Zoomable chart views (with support to scroll back in time)
- Managing processes with signals
- Performance data saved between runs
- GPU Utilization Metrics for NVIDIA GPUs (with `--features nvidia`)

## Planned Features

- CPU steal percentage and general virtualization awareness
- Sensor Temperature charts
- Per process network usage (Linux)
- Messaging about adverse system events, like errors in kernel ring buffer (Linux)
- Docker support
- ZFS (pool status)
- GPU utilization metrics for AMD GPUS
- Disk metrics like IO ops / latency
- Support Memory pressure

## Current Platforms

- Linux
- MacOS

## Planned Platforms

- BSD (OpenBSD/FreeBSD)
- Perhaps Redox OS.

## Installation

<a href="https://repology.org/project/zenith/versions"><img src="https://repology.org/badge/vertical-allrepos/zenith.svg" alt="Packaging status" align="right"></a>

### Binary

Download one of the compiled [releases](https://github.com/bvaisvil/zenith/releases).

<<<<<<< HEAD
### Debian/Ubuntu based Linux distributions (64-bit)

The latest 64-bit deb packages are hosted on [bintray](https://bintray.com/sumwale/debian/zenith) and require distributions based on Debian >= 9 or Ubuntu >= 16.04

- Import the bintray public key:
```
wget 'https://bintray.com/user/downloadSubjectPublicKey?username=bintray' -q -O- | sudo apt-key add -
```

- Add the following line to /etc/apt/sources.list.d/zenith.list:
```
deb [arch=amd64] https://dl.bintray.com/sumwale/debian stable main
```

Then you can install/update the 'zenith' package:

```bash
apt-get update
apt-get install zenith
```

=======
### Arch Linux

Three packages for zenith are available in AUR: zenith, zenith-git and zenith-bin

The last one uses the statically linked binary and is not recommended unless you want to completely avoid building the package. The first two depend on rust/cargo and its recommended to install the rustup package from AUR instead of the rust package from official repositories. This allows for easy installation of rust components as per what rust officially documents. You will need to install a toolchain separately with rustup so use something like:

```bash
yay -S rustup
rustup toolchain install stable
rustup default stable
```

Change the 'stable' toolchain above to beta/nightly/... if you have some specific preference. After this install the zenith or zenith-git package (latter will always track the latest git revision): ```yay -S zenith```

>>>>>>> 854fb36e
### Homebrew

```bash
brew install zenith
```

## Building

This builds under rustc version >= 1.40.0.

```
cd zenith
cargo build --release
```

For NVIDIA GPU support, build with feature `nvidia`:

```cargo build --release --features nvidia```

The minimum supported NVIDIA driver version is 418.56

There is also a Makefile that detects the presence of NVIDIA driver on the
current system and installs both the above flavours on Linux with a wrapper
script to choose the appropriate one at runtime.

```make && sudo make install```

If for some reason the Makefile incorrectly detects NVIDIA driver installation
or in case of a broken installation (e.g. libnvidia-ml.so.1 present but no
    libnvidia-ml.so) then explicitly skip it using the `base` target:

```make base && sudo make install```

The default installation path is `/usr/local` so `make install` requires root
privileges above. To install in a custom location use PREFIX like below:

```make && make install PREFIX=$HOME/zenith```

### Static build

The make file provides for building fully static versions on Linux against the musl C library.
It requires musl-gcc to be installed on the system. Install "musl-tools" package on debian/ubuntu
derivatives, "musl-gcc" on fedora and equivalent on other distributions from their standard repos.

Use the target "linux-static" to build it. This will create a tarball containing the executable
accompanied with file containing sha256 sum.

NVIDIA drivers normally do not ship with static versions of the libraries, so the static
build skips that configuration. However, if you somehow get hold of static NVIDIA
libraries or are okay for dynamic linking for that executable, then you can explicitly
set the BUILD_NVIDIA flag to true:

```make linux-static BUILD_NVIDIA=true```

### Building with NVIDIA support in a virtual environment

If one needs to build with NVIDIA support in a virtual environment, then it requires some more
setup since typically the VM software is unable to directly expose NVIDIA GPU.
Unlike the runtime zenith script, the Makefile has been setup to detect only the presence of
required NVIDIA libraries, so it is possible to build with NVIDIA support even when without
NVIDIA GPU.

Install the nvidia driver package as per the distribution recommended way. For example
in Ubuntu < 18.04 add the NVIDIA PPA (https://launchpad.net/~graphics-drivers/+archive/ubuntu/ppa)
and install the nvidia-430 package. For newer versions install nvidia-driver-440/450 package.

After that disable the actual use of the driver using "sudo prime-select intel". Then while
building with Makefile you will need to explicitly add the NVIDIA library path to LD_LIBRARY_PATH.
For instance on Ubuntu and derivatives, something like:

```
  export LD_LIBRARY_PATH=/usr/lib/nvidia-430
  make && sudo make install
```

### Building deb package

Debian package support is present in the source tree. Install devscripts package and use standard
options like "debuild -b -uc -us" to build an unsigned deb package in the directory above.
In a virtual environment build, LD_LIBRARY_PATH can be explicitly set like:

```debuild -eLD_LIBRARY_PATH=/usr/lib/nvidia-430 -b -uc -us```

Cargo can be installed from the repositories or the standard rustup way. Latter would be normally
recommended if one needs to do anything more than just building in a virtual environment. For
that case $HOME/.cargo/bin should be in PATH and mark PATH so that debuild does not sanitize it:

```debuild -ePATH -eLD_LIBRARY_PATH=/usr/lib/nvidia-430 -b -uc -us```

Clean up using "./debian/rules clean" rather than "make clean" to clear debian build files too.


## Usage

Running with no arguments starts zenith with the default visualizations for CPU, Disk, and Network and a refresh rate of 2000 ms (2 seconds). These can be changed with command line parameters:

```USAGE:
    zenith [FLAGS] [OPTIONS]

FLAGS:
        --disable-history    Disables history when flag is present
    -h, --help               Prints help information
    -V, --version            Prints version information

OPTIONS:
    -c, --cpu-height <INT>        Min Percent Height of CPU/Memory visualization. [default: 17]
        --db <STRING>             Database to use, if any. [default: ~/.zenith]
    -d, --disk-height <INT>       Min Percent Height of Disk visualization. [default: 17]
    -n, --net-height <INT>        Min Percent Height of Network visualization. [default: 17]
    -p, --process-height <INT>    Min Percent Height of Process Table. [default: 32]
    -r, --refresh-rate <INT>      Refresh rate in milliseconds. [default: 2000]
    -g, --graphics-height <INT>   Min Percent Height of Graphics Card visualization. [default: 17]
```

The graphics-height option only applies when NVIDIA GPU support has been enabled.

Don't want a section? Remove it by setting the height to 0. 

For example: ```zenith -c 0``` removes the CPU chart.

Up/down arrow keys move around the process table. Return (enter) will focus on a process.
Tab switches the active section. Active sections can be expanded (e) and minimized (m). 
+/- (or =/-) will zoom in / out all of the charts. Arrow keys (←/→) move forward/backward in time.
Back tick (`) resets the chart to current time and max zoom.
Using these options you can create the layout you want.

In zenith 'h' key will show this help:

<img src="./assets/help.png" alt="Running zenith on iTerm2 on MacOS">

## Built using these great crates

- [tui-rs](https://github.com/fdehau/tui-rs)
- [sysinfo](https://github.com/GuillaumeGomez/sysinfo)
- [heim](https://github.com/heim-rs/heim)
- [battery](https://github.com/svartalf/rust-battery)
- [serde](https://github.com/serde-rs/serde)
- [gumdrop](https://github.com/murarth/gumdrop)
- [nvml-wrapper](https://github.com/Cldfire/nvml-wrapper)<|MERGE_RESOLUTION|>--- conflicted
+++ resolved
@@ -47,29 +47,6 @@
 
 Download one of the compiled [releases](https://github.com/bvaisvil/zenith/releases).
 
-<<<<<<< HEAD
-### Debian/Ubuntu based Linux distributions (64-bit)
-
-The latest 64-bit deb packages are hosted on [bintray](https://bintray.com/sumwale/debian/zenith) and require distributions based on Debian >= 9 or Ubuntu >= 16.04
-
-- Import the bintray public key:
-```
-wget 'https://bintray.com/user/downloadSubjectPublicKey?username=bintray' -q -O- | sudo apt-key add -
-```
-
-- Add the following line to /etc/apt/sources.list.d/zenith.list:
-```
-deb [arch=amd64] https://dl.bintray.com/sumwale/debian stable main
-```
-
-Then you can install/update the 'zenith' package:
-
-```bash
-apt-get update
-apt-get install zenith
-```
-
-=======
 ### Arch Linux
 
 Three packages for zenith are available in AUR: zenith, zenith-git and zenith-bin
@@ -84,7 +61,27 @@
 
 Change the 'stable' toolchain above to beta/nightly/... if you have some specific preference. After this install the zenith or zenith-git package (latter will always track the latest git revision): ```yay -S zenith```
 
->>>>>>> 854fb36e
+### Debian/Ubuntu based Linux distributions (64-bit)
+
+The latest 64-bit deb packages are hosted on [bintray](https://bintray.com/sumwale/debian/zenith) and require distributions based on Debian >= 9 or Ubuntu >= 16.04
+
+- Import the bintray public key:
+```
+wget 'https://bintray.com/user/downloadSubjectPublicKey?username=bintray' -q -O- | sudo apt-key add -
+```
+
+- Add the following line to /etc/apt/sources.list.d/zenith.list:
+```
+deb [arch=amd64] https://dl.bintray.com/sumwale/debian stable main
+```
+
+Then you can install/update the 'zenith' package:
+
+```bash
+apt-get update
+apt-get install zenith
+```
+
 ### Homebrew
 
 ```bash
