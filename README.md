--- conflicted
+++ resolved
@@ -47,6 +47,27 @@
 
 Download one of the compiled [releases](https://github.com/bvaisvil/zenith/releases).
 
+### Debian/Ubuntu based Linux distributions (64-bit)
+
+The latest 64-bit deb packages are hosted on [bintray](https://bintray.com/sumwale/debian/zenith) and require distributions based on Debian >= 9 or Ubuntu >= 16.04
+
+- Import the bintray public key:
+```
+wget 'https://bintray.com/user/downloadSubjectPublicKey?username=bintray' -q -O- | sudo apt-key add -
+```
+
+- Add the following line to /etc/apt/sources.list.d/zenith.list:
+```
+deb [arch=amd64] https://dl.bintray.com/sumwale/debian stable main
+```
+
+Then you can install/update the 'zenith' package:
+
+```bash
+apt-get update
+apt-get install zenith
+```
+
 ### Arch Linux
 
 Three packages for zenith are available in AUR: zenith, zenith-git and zenith-bin
@@ -61,30 +82,6 @@
 
 Change the 'stable' toolchain above to beta/nightly/... if you have some specific preference. After this install the zenith or zenith-git package (latter will always track the latest git revision): ```yay -S zenith```
 
-<<<<<<< HEAD
-### Debian/Ubuntu based Linux distributions (64-bit)
-
-The latest 64-bit deb packages are hosted on [bintray](https://bintray.com/sumwale/debian/zenith) and require distributions based on Debian >= 9 or Ubuntu >= 16.04
-
-- Import the bintray public key:
-```
-wget 'https://bintray.com/user/downloadSubjectPublicKey?username=bintray' -q -O- | sudo apt-key add -
-```
-
-- Add the following line to /etc/apt/sources.list.d/zenith.list:
-```
-deb [arch=amd64] https://dl.bintray.com/sumwale/debian stable main
-```
-
-Then you can install/update the 'zenith' package:
-
-```bash
-apt-get update
-apt-get install zenith
-```
-
-=======
->>>>>>> 3da4e6db
 ### Homebrew
 
 ```bash
