[package]
name = "zenith"
version = "0.13.1"
authors = ["Benjamin Vaisvil"]
edition = "2018"
description = "Similar to top or htop but with CPU, Network Usage, and Disk Usage charts."
readme = "README.md"
homepage = "https://github.com/bvaisvil/zenith"
repository = "https://github.com/bvaisvil/zenith"
license = "MIT"
keywords = ["system monitor", "tui", "process monitor", "sysinfo"]
# See more keys and their definitions at https://doc.rust-lang.org/cargo/reference/manifest.html
[features]
default = []
nvidia = ["nvml-wrapper"]

[dependencies]
tui = { version = "0.17.*", features = ["crossterm"], default-features = false }
crossterm = "0.22.*"
byte-unit = "4.0"
users = "0.11.0"
num-derive = "0.3.3"
num-traits = "0.2"
heim = {git = "https://github.com/heim-rs/heim", rev = "0cc1540", features = ["full"]}
futures = "0.3.21"
gumdrop = { version = "0.8", features = ["default_expr"] }
chrono = "0.4.*"
sysinfo = {git = "https://github.com/bvaisvil/sysinfo.git", branch="zenith_changes_15.1"}
dirs-next = "2.0.0"
<<<<<<< HEAD
serde = { version = "1.0.136", features = ["derive"] }
serde_derive = "1.0.136"
=======
serde = { version = "1.0.130", features = ["derive"] }
serde_derive = "1.0.130"
flate2 = "1.0.22"
>>>>>>> 9b3833ae
bincode = "1.3.3"
battery = "0.7.*"
signal-hook = "0.3.13"
log = "0.4.16"
env_logger = { version = "0.9", default-features = false }
libc = "0.2"
nvml-wrapper = { version = "0.7.0", optional = true }
unicode-width = "0.1.9"
[target.'cfg(target_os = "linux")'.dependencies]
linux-taskstats = { version = "0.2.0", default-features = false }<|MERGE_RESOLUTION|>--- conflicted
+++ resolved
@@ -27,14 +27,9 @@
 chrono = "0.4.*"
 sysinfo = {git = "https://github.com/bvaisvil/sysinfo.git", branch="zenith_changes_15.1"}
 dirs-next = "2.0.0"
-<<<<<<< HEAD
-serde = { version = "1.0.136", features = ["derive"] }
-serde_derive = "1.0.136"
-=======
 serde = { version = "1.0.130", features = ["derive"] }
 serde_derive = "1.0.130"
 flate2 = "1.0.22"
->>>>>>> 9b3833ae
 bincode = "1.3.3"
 battery = "0.7.*"
 signal-hook = "0.3.13"
