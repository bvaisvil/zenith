--- conflicted
+++ resolved
@@ -36,9 +36,6 @@
 env_logger = { version = "0.9", default-features = false }
 libc = "0.2"
 nvml-wrapper = { version = "0.7.0", optional = true }
-<<<<<<< HEAD
 unicode-width = "0.1.9"
-=======
 [target.'cfg(target_os = "linux")'.dependencies]
-linux-taskstats = { version = "0.1.4" }
->>>>>>> c5ac8917
+linux-taskstats = { version = "0.1.4" }